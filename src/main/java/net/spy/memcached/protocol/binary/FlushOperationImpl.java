/**
 * Copyright (C) 2006-2009 Dustin Sallings
 * Copyright (C) 2009-2011 Couchbase, Inc.
 *
 * Permission is hereby granted, free of charge, to any person obtaining a copy
 * of this software and associated documentation files (the "Software"), to deal
 * in the Software without restriction, including without limitation the rights
 * to use, copy, modify, merge, publish, distribute, sublicense, and/or sell
 * copies of the Software, and to permit persons to whom the Software is
 * furnished to do so, subject to the following conditions:
 *
 * The above copyright notice and this permission notice shall be included in
 * all copies or substantial portions of the Software.
 *
 * THE SOFTWARE IS PROVIDED "AS IS", WITHOUT WARRANTY OF ANY KIND, EXPRESS OR
 * IMPLIED, INCLUDING BUT NOT LIMITED TO THE WARRANTIES OF MERCHANTABILITY,
 * FITNESS FOR A PARTICULAR PURPOSE AND NONINFRINGEMENT. IN NO EVENT SHALL THE
 * AUTHORS OR COPYRIGHT HOLDERS BE LIABLE FOR ANY CLAIM, DAMAGES OR OTHER
 * LIABILITY, WHETHER IN AN ACTION OF CONTRACT, TORT OR OTHERWISE, ARISING
 * FROM, OUT OF OR IN CONNECTION WITH THE SOFTWARE OR THE USE OR OTHER DEALING
 * IN THE SOFTWARE.
 */

package net.spy.memcached.protocol.binary;

import net.spy.memcached.ops.FlushOperation;
import net.spy.memcached.ops.OperationCallback;

class FlushOperationImpl extends OperationImpl implements FlushOperation {

  private static final int CMD = 0x08;
  private final int delay;

  public FlushOperationImpl(OperationCallback cb) {
    this(0, cb);
  }

  public FlushOperationImpl(int d, OperationCallback cb) {
    super(CMD, generateOpaque(), cb);
    delay = d;
  }

<<<<<<< HEAD
  @Override
  public void initialize() {
    prepareBuffer("", 0, EMPTY_BYTES, delay);
  }
=======
	@Override
	public String toString() {
		return super.toString() + " Delay: " + delay;
	}
>>>>>>> bb1dc926
}<|MERGE_RESOLUTION|>--- conflicted
+++ resolved
@@ -40,15 +40,13 @@
     delay = d;
   }
 
-<<<<<<< HEAD
   @Override
   public void initialize() {
     prepareBuffer("", 0, EMPTY_BYTES, delay);
   }
-=======
-	@Override
-	public String toString() {
-		return super.toString() + " Delay: " + delay;
-	}
->>>>>>> bb1dc926
+
+  @Override
+  public String toString() {
+    return super.toString() + " Delay: " + delay;
+  }
 }