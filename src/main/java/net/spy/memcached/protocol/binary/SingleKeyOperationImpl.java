/**
 * Copyright (C) 2006-2009 Dustin Sallings
 * Copyright (C) 2009-2011 Couchbase, Inc.
 *
 * Permission is hereby granted, free of charge, to any person obtaining a copy
 * of this software and associated documentation files (the "Software"), to deal
 * in the Software without restriction, including without limitation the rights
 * to use, copy, modify, merge, publish, distribute, sublicense, and/or sell
 * copies of the Software, and to permit persons to whom the Software is
 * furnished to do so, subject to the following conditions:
 *
 * The above copyright notice and this permission notice shall be included in
 * all copies or substantial portions of the Software.
 *
 * THE SOFTWARE IS PROVIDED "AS IS", WITHOUT WARRANTY OF ANY KIND, EXPRESS OR
 * IMPLIED, INCLUDING BUT NOT LIMITED TO THE WARRANTIES OF MERCHANTABILITY,
 * FITNESS FOR A PARTICULAR PURPOSE AND NONINFRINGEMENT. IN NO EVENT SHALL THE
 * AUTHORS OR COPYRIGHT HOLDERS BE LIABLE FOR ANY CLAIM, DAMAGES OR OTHER
 * LIABILITY, WHETHER IN AN ACTION OF CONTRACT, TORT OR OTHERWISE, ARISING
 * FROM, OUT OF OR IN CONNECTION WITH THE SOFTWARE OR THE USE OR OTHER DEALING
 * IN THE SOFTWARE.
 */

package net.spy.memcached.protocol.binary;

import java.util.Collection;
import java.util.Collections;

import net.spy.memcached.MemcachedNode;
import net.spy.memcached.ops.KeyedOperation;
import net.spy.memcached.ops.OperationCallback;
import net.spy.memcached.ops.VBucketAware;

/**
 * Binary operations that contain a single key and are VBucket aware operations
 * should extend this class.
 */
<<<<<<< HEAD
abstract class SingleKeyOperationImpl extends OperationImpl implements
    VBucketAware, KeyedOperation {

  protected final String key;

  protected SingleKeyOperationImpl(int c, int o, String k,
      OperationCallback cb) {
    super(c, o, cb);
    key = k;
  }

  public Collection<String> getKeys() {
    return Collections.singleton(key);
  }

  public Collection<MemcachedNode> getNotMyVbucketNodes() {
    return notMyVbucketNodes;
  }

  public void addNotMyVbucketNode(MemcachedNode node) {
    notMyVbucketNodes.add(node);
  }

  public void setNotMyVbucketNodes(Collection<MemcachedNode> nodes) {
    notMyVbucketNodes = nodes;
  }

  public void setVBucket(String k, short vb) {
    assert k.equals(key) : (k + " doesn't match the key " + key
        + " for this operation");
    vbucket = vb;
  }

  public short getVBucket(String k) {
    assert k.equals(key) : (k + " doesn't match the key " + key
        + " for this operation");
    return vbucket;
  }

  @Override
  public String toString() {
    return super.toString() + " Key: " + key;
  }
=======
abstract class SingleKeyOperationImpl extends OperationImpl
		implements VBucketAware, KeyedOperation{

	protected final String key;

	protected SingleKeyOperationImpl(byte c, int o, String k, OperationCallback cb) {
		super(c, o, cb);
		key = k;
	}

	public Collection<String> getKeys() {
		return Collections.singleton(key);
	}

	public Collection<MemcachedNode> getNotMyVbucketNodes() {
		return notMyVbucketNodes;
	}

	public void addNotMyVbucketNode(MemcachedNode node) {
		notMyVbucketNodes.add(node);
	}

	public void setNotMyVbucketNodes(Collection<MemcachedNode> nodes) {
		notMyVbucketNodes = nodes;
	}

	public void setVBucket(String k, short vb) {
		assert k.equals(key) : (k + " doesn't match the key " + key + " for this operation");
		vbucket = vb;
	}

	public short getVBucket(String k) {
		assert k.equals(key) : (k + " doesn't match the key " + key + " for this operation");
		return vbucket;
	}

	@Override
	public String toString() {
		return super.toString() + " Key: " + key;
	}
>>>>>>> 1445b53e
}<|MERGE_RESOLUTION|>--- conflicted
+++ resolved
@@ -35,13 +35,12 @@
  * Binary operations that contain a single key and are VBucket aware operations
  * should extend this class.
  */
-<<<<<<< HEAD
 abstract class SingleKeyOperationImpl extends OperationImpl implements
     VBucketAware, KeyedOperation {
 
   protected final String key;
 
-  protected SingleKeyOperationImpl(int c, int o, String k,
+  protected SingleKeyOperationImpl(byte c, int o, String k,
       OperationCallback cb) {
     super(c, o, cb);
     key = k;
@@ -79,46 +78,4 @@
   public String toString() {
     return super.toString() + " Key: " + key;
   }
-=======
-abstract class SingleKeyOperationImpl extends OperationImpl
-		implements VBucketAware, KeyedOperation{
-
-	protected final String key;
-
-	protected SingleKeyOperationImpl(byte c, int o, String k, OperationCallback cb) {
-		super(c, o, cb);
-		key = k;
-	}
-
-	public Collection<String> getKeys() {
-		return Collections.singleton(key);
-	}
-
-	public Collection<MemcachedNode> getNotMyVbucketNodes() {
-		return notMyVbucketNodes;
-	}
-
-	public void addNotMyVbucketNode(MemcachedNode node) {
-		notMyVbucketNodes.add(node);
-	}
-
-	public void setNotMyVbucketNodes(Collection<MemcachedNode> nodes) {
-		notMyVbucketNodes = nodes;
-	}
-
-	public void setVBucket(String k, short vb) {
-		assert k.equals(key) : (k + " doesn't match the key " + key + " for this operation");
-		vbucket = vb;
-	}
-
-	public short getVBucket(String k) {
-		assert k.equals(key) : (k + " doesn't match the key " + key + " for this operation");
-		return vbucket;
-	}
-
-	@Override
-	public String toString() {
-		return super.toString() + " Key: " + key;
-	}
->>>>>>> 1445b53e
 }