--- conflicted
+++ resolved
@@ -32,20 +32,13 @@
 import net.spy.memcached.ops.OperationCallback;
 import net.spy.memcached.ops.SASLStepOperation;
 
-<<<<<<< HEAD
 /**
  * A SASLStepOperationImpl.
  */
 public class SASLStepOperationImpl extends SASLBaseOperationImpl implements
     SASLStepOperation {
-=======
-public class SASLStepOperationImpl extends SASLBaseOperationImpl
-	implements SASLStepOperation {
 
-	private final static byte CMD = 0x22;
->>>>>>> 1445b53e
-
-  private static final int CMD = 0x22;
+  private static final byte CMD = 0x22;
 
   public SASLStepOperationImpl(String[] m, byte[] ch, String s,
       Map<String, ?> p, CallbackHandler h, OperationCallback c) {
