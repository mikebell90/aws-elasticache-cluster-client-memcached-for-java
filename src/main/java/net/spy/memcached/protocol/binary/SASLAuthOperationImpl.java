--- conflicted
+++ resolved
@@ -32,14 +32,13 @@
 import net.spy.memcached.ops.OperationCallback;
 import net.spy.memcached.ops.SASLAuthOperation;
 
-<<<<<<< HEAD
 /**
  * SASL authenticator.
  */
 public class SASLAuthOperationImpl extends SASLBaseOperationImpl implements
     SASLAuthOperation {
 
-  private static final int CMD = 0x21;
+  private static final byte CMD = 0x21;
 
   public SASLAuthOperationImpl(String[] m, String s, Map<String, ?> p,
       CallbackHandler h, OperationCallback c) {
@@ -56,28 +55,4 @@
   public String toString() {
     return "SASL auth operation";
   }
-=======
-public class SASLAuthOperationImpl extends SASLBaseOperationImpl
-	implements SASLAuthOperation {
-
-	private final static byte CMD = 0x21;
-
-	public SASLAuthOperationImpl(String[] m, String s,
-			Map<String, ?> p, CallbackHandler h, OperationCallback c) {
-		super(CMD, m, EMPTY_BYTES, s, p, h, c);
-	}
-
-	@Override
-	protected byte[] buildResponse(SaslClient sc) throws SaslException {
-		return sc.hasInitialResponse() ?
-					sc.evaluateChallenge(challenge)
-					: EMPTY_BYTES;
-
-	}
-
-	@Override
-	public String toString() {
-		return "SASL auth operation";
-	}
->>>>>>> 1445b53e
 }