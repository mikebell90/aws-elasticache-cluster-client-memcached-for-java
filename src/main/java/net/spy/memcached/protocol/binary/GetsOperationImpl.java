--- conflicted
+++ resolved
@@ -25,14 +25,13 @@
 
 import net.spy.memcached.ops.GetsOperation;
 
-<<<<<<< HEAD
 /**
  * Implementation of the gets operation.
  */
 public class GetsOperationImpl extends SingleKeyOperationImpl implements
     GetsOperation {
 
-  static final int GET_CMD = 0x00;
+  static final byte GET_CMD = 0x00;
 
   /**
    * Length of the extra header stuff for a GET response.
@@ -57,35 +56,4 @@
     gcb.gotData(key, flags, responseCas, data);
     getCallback().receivedStatus(STATUS_OK);
   }
-=======
-public class GetsOperationImpl extends SingleKeyOperationImpl
-		implements GetsOperation {
-
-	static final byte GET_CMD=0x00;
-
-	/**
-	 * Length of the extra header stuff for a GET response.
-	 */
-	static final int EXTRA_HDR_LEN=4;
-
-	public GetsOperationImpl(String k, GetsOperation.Callback cb) {
-		super(GET_CMD, generateOpaque(), k, cb);
-	}
-
-	@Override
-	public void initialize() {
-		prepareBuffer(key, 0, EMPTY_BYTES);
-	}
-
-	@Override
-	protected void decodePayload(byte[] pl) {
-		final int flags=decodeInt(pl, 0);
-		final byte[] data=new byte[pl.length - EXTRA_HDR_LEN];
-		System.arraycopy(pl, EXTRA_HDR_LEN, data, 0, pl.length-EXTRA_HDR_LEN);
-		GetsOperation.Callback gcb=(GetsOperation.Callback)getCallback();
-		gcb.gotData(key, flags, responseCas, data);
-		getCallback().receivedStatus(STATUS_OK);
-	}
-
->>>>>>> 1445b53e
 }