/**
 * Copyright (C) 2006-2009 Dustin Sallings
 * Copyright (C) 2009-2011 Couchbase, Inc.
 *
 * Permission is hereby granted, free of charge, to any person obtaining a copy
 * of this software and associated documentation files (the "Software"), to deal
 * in the Software without restriction, including without limitation the rights
 * to use, copy, modify, merge, publish, distribute, sublicense, and/or sell
 * copies of the Software, and to permit persons to whom the Software is
 * furnished to do so, subject to the following conditions:
 *
 * The above copyright notice and this permission notice shall be included in
 * all copies or substantial portions of the Software.
 *
 * THE SOFTWARE IS PROVIDED "AS IS", WITHOUT WARRANTY OF ANY KIND, EXPRESS OR
 * IMPLIED, INCLUDING BUT NOT LIMITED TO THE WARRANTIES OF MERCHANTABILITY,
 * FITNESS FOR A PARTICULAR PURPOSE AND NONINFRINGEMENT. IN NO EVENT SHALL THE
 * AUTHORS OR COPYRIGHT HOLDERS BE LIABLE FOR ANY CLAIM, DAMAGES OR OTHER
 * LIABILITY, WHETHER IN AN ACTION OF CONTRACT, TORT OR OTHERWISE, ARISING
 * FROM, OUT OF OR IN CONNECTION WITH THE SOFTWARE OR THE USE OR OTHER DEALING
 * IN THE SOFTWARE.
 */

package net.spy.memcached.protocol.binary;

import java.io.IOException;
import java.nio.ByteBuffer;
import java.util.Collection;
import java.util.HashMap;
import java.util.HashSet;
import java.util.Map;

import net.spy.memcached.KeyUtil;
import net.spy.memcached.ops.GetOperation;
import net.spy.memcached.ops.OperationCallback;
import net.spy.memcached.ops.OperationState;

import static net.spy.memcached.protocol.binary.GetOperationImpl.EXTRA_HDR_LEN;

class MultiGetOperationImpl extends MultiKeyOperationImpl implements
    GetOperation {

  private static final byte CMD_GETQ = 0x09;

  private final Map<Integer, String> keys = new HashMap<Integer, String>();
  private final Map<Integer, byte[]> bkeys = new HashMap<Integer, byte[]>();
  private final Map<String, Integer> rkeys = new HashMap<String, Integer>();

  private final int terminalOpaque = generateOpaque();

<<<<<<< HEAD
  public MultiGetOperationImpl(Collection<String> k, OperationCallback cb) {
    super(DUMMY_OPCODE, -1, cb);
    for (String s : new HashSet<String>(k)) {
      addKey(s);
    }
  }
=======
	/**
	 * Add a key (and return its new opaque value).
	 */
	protected int addKey(String k) {
		Integer rv=rkeys.get(k);
		if(rv == null) {
			rv=generateOpaque();
			keys.put(rv, k);
			bkeys.put(rv, KeyUtil.getKeyBytes(k));
			rkeys.put(k, rv);
			synchronized(vbmap) {
				vbmap.put(k, new Short((short)0));
			}
		}
		return rv;
	}
>>>>>>> 7cb63b80

  /**
   * Add a key (and return its new opaque value).
   */
  protected int addKey(String k) {
    Integer rv = rkeys.get(k);
    if (rv == null) {
      rv = generateOpaque();
      keys.put(rv, k);
      bkeys.put(rv, KeyUtil.getKeyBytes(k));
      rkeys.put(k, rv);
      vbmap.put(k, Short.valueOf((short) 0));
    }
    return rv;
  }

  @Override
  public void initialize() {
    int size = (1 + keys.size()) * MIN_RECV_PACKET;
    for (byte[] b : bkeys.values()) {
      size += b.length;
    }
    // set up the initial header stuff
    ByteBuffer bb = ByteBuffer.allocate(size);
    for (Map.Entry<Integer, byte[]> me : bkeys.entrySet()) {
      final byte[] keyBytes = me.getValue();
      final String key = keys.get(me.getKey());

      // Custom header
      bb.put(REQ_MAGIC);
      bb.put(CMD_GETQ);
      bb.putShort((short) keyBytes.length);
      bb.put((byte) 0); // extralen
      bb.put((byte) 0); // data type
      bb.putShort(vbmap.get(key).shortValue()); // vbucket
      bb.putInt(keyBytes.length);
      bb.putInt(me.getKey());
      bb.putLong(0); // cas
      // the actual key
      bb.put(keyBytes);
    }
    // Add the noop
    bb.put(REQ_MAGIC);
    bb.put((byte) NoopOperationImpl.CMD);
    bb.putShort((short) 0);
    bb.put((byte) 0); // extralen
    bb.put((byte) 0); // data type
    bb.putShort((short) 0); // reserved
    bb.putInt(0);
    bb.putInt(terminalOpaque);
    bb.putLong(0); // cas

    bb.flip();
    setBuffer(bb);
  }

  @Override
  protected void finishedPayload(byte[] pl) throws IOException {
    if (responseOpaque == terminalOpaque) {
      getCallback().receivedStatus(STATUS_OK);
      transitionState(OperationState.COMPLETE);
    } else if (errorCode != 0) {
      getLogger().warn("Error on key %s:  %s (%d)", keys.get(responseOpaque),
          new String(pl), errorCode);
    } else {
      final int flags = decodeInt(pl, 0);
      final byte[] data = new byte[pl.length - EXTRA_HDR_LEN];
      System.arraycopy(pl, EXTRA_HDR_LEN, data, 0, pl.length - EXTRA_HDR_LEN);
      Callback cb = (Callback) getCallback();
      cb.gotData(keys.get(responseOpaque), flags, data);
    }
    resetInput();
  }

  @Override
  protected boolean opaqueIsValid() {
    return responseOpaque == terminalOpaque || keys.containsKey(responseOpaque);
  }
}<|MERGE_RESOLUTION|>--- conflicted
+++ resolved
@@ -48,31 +48,12 @@
 
   private final int terminalOpaque = generateOpaque();
 
-<<<<<<< HEAD
   public MultiGetOperationImpl(Collection<String> k, OperationCallback cb) {
     super(DUMMY_OPCODE, -1, cb);
     for (String s : new HashSet<String>(k)) {
       addKey(s);
     }
   }
-=======
-	/**
-	 * Add a key (and return its new opaque value).
-	 */
-	protected int addKey(String k) {
-		Integer rv=rkeys.get(k);
-		if(rv == null) {
-			rv=generateOpaque();
-			keys.put(rv, k);
-			bkeys.put(rv, KeyUtil.getKeyBytes(k));
-			rkeys.put(k, rv);
-			synchronized(vbmap) {
-				vbmap.put(k, new Short((short)0));
-			}
-		}
-		return rv;
-	}
->>>>>>> 7cb63b80
 
   /**
    * Add a key (and return its new opaque value).
@@ -84,7 +65,9 @@
       keys.put(rv, k);
       bkeys.put(rv, KeyUtil.getKeyBytes(k));
       rkeys.put(k, rv);
-      vbmap.put(k, Short.valueOf((short) 0));
+      synchronized (vbmap) {
+        vbmap.put(k, new Short((short) 0));
+      }
     }
     return rv;
   }
