--- conflicted
+++ resolved
@@ -31,15 +31,7 @@
  */
 class NoopOperationImpl extends OperationImpl implements NoopOperation {
 
-<<<<<<< HEAD
-  static final int CMD = 0x0a;
-=======
-	static final byte CMD=0x0a;
-
-	public NoopOperationImpl(OperationCallback cb) {
-		super(CMD, generateOpaque(), cb);
-	}
->>>>>>> 1445b53e
+  static final byte CMD = 0x0a;
 
   public NoopOperationImpl(OperationCallback cb) {
     super(CMD, generateOpaque(), cb);
