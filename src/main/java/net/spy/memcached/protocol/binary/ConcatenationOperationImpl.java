/**
 * Copyright (C) 2006-2009 Dustin Sallings
 * Copyright (C) 2009-2011 Couchbase, Inc.
 *
 * Permission is hereby granted, free of charge, to any person obtaining a copy
 * of this software and associated documentation files (the "Software"), to deal
 * in the Software without restriction, including without limitation the rights
 * to use, copy, modify, merge, publish, distribute, sublicense, and/or sell
 * copies of the Software, and to permit persons to whom the Software is
 * furnished to do so, subject to the following conditions:
 *
 * The above copyright notice and this permission notice shall be included in
 * all copies or substantial portions of the Software.
 *
 * THE SOFTWARE IS PROVIDED "AS IS", WITHOUT WARRANTY OF ANY KIND, EXPRESS OR
 * IMPLIED, INCLUDING BUT NOT LIMITED TO THE WARRANTIES OF MERCHANTABILITY,
 * FITNESS FOR A PARTICULAR PURPOSE AND NONINFRINGEMENT. IN NO EVENT SHALL THE
 * AUTHORS OR COPYRIGHT HOLDERS BE LIABLE FOR ANY CLAIM, DAMAGES OR OTHER
 * LIABILITY, WHETHER IN AN ACTION OF CONTRACT, TORT OR OTHERWISE, ARISING
 * FROM, OUT OF OR IN CONNECTION WITH THE SOFTWARE OR THE USE OR OTHER DEALING
 * IN THE SOFTWARE.
 */

package net.spy.memcached.protocol.binary;

import net.spy.memcached.ops.ConcatenationOperation;
import net.spy.memcached.ops.ConcatenationType;
import net.spy.memcached.ops.OperationCallback;

class ConcatenationOperationImpl extends SingleKeyOperationImpl implements
    ConcatenationOperation {

  private static final int APPEND = 0x0e;
  private static final int PREPEND = 0x0f;

  private final long cas;
  private final ConcatenationType catType;
  private final byte[] data;

  private static int cmdMap(ConcatenationType t) {
    int rv;
    switch (t) {
    case append:
      rv = APPEND;
      break;
    case prepend:
      rv = PREPEND;
      break;
    default:
      rv = -1;
    }
    // Check fall-through.
    assert rv != -1 : "Unhandled store type:  " + t;
    return rv;
  }

  public ConcatenationOperationImpl(ConcatenationType t, String k, byte[] d,
      long c, OperationCallback cb) {
    super(cmdMap(t), generateOpaque(), k, cb);
    data = d;
    cas = c;
    catType = t;
  }

  @Override
  public void initialize() {
    prepareBuffer(key, cas, data);
  }

  public long getCasValue() {
    return cas;
  }

  public byte[] getData() {
    return data;
  }

<<<<<<< HEAD
  public ConcatenationType getStoreType() {
    return catType;
  }
=======
	@Override
	public String toString() {
		return super.toString() + " Cas: " + cas + " Data Length: " + data.length;
	}
>>>>>>> bb1dc926
}<|MERGE_RESOLUTION|>--- conflicted
+++ resolved
@@ -75,14 +75,12 @@
     return data;
   }
 
-<<<<<<< HEAD
   public ConcatenationType getStoreType() {
     return catType;
   }
-=======
-	@Override
-	public String toString() {
-		return super.toString() + " Cas: " + cas + " Data Length: " + data.length;
-	}
->>>>>>> bb1dc926
+
+  @Override
+  public String toString() {
+    return super.toString() + " Cas: " + cas + " Data Length: " + data.length;
+  }
 }