--- conflicted
+++ resolved
@@ -31,13 +31,8 @@
 class MutatorOperationImpl extends SingleKeyOperationImpl implements
     MutatorOperation {
 
-<<<<<<< HEAD
-  private static final int CMD_INCR = 0x05;
-  private static final int CMD_DECR = 0x06;
-=======
-	private static final byte CMD_INCR=0x05;
-	private static final byte CMD_DECR=0x06;
->>>>>>> 1445b53e
+  private static final byte CMD_INCR = 0x05;
+  private static final byte CMD_DECR = 0x06;
 
   private final Mutator mutator;
   private final long by;
