/**
 * Copyright (C) 2006-2009 Dustin Sallings
 * Copyright (C) 2009-2011 Couchbase, Inc.
 *
 * Permission is hereby granted, free of charge, to any person obtaining a copy
 * of this software and associated documentation files (the "Software"), to deal
 * in the Software without restriction, including without limitation the rights
 * to use, copy, modify, merge, publish, distribute, sublicense, and/or sell
 * copies of the Software, and to permit persons to whom the Software is
 * furnished to do so, subject to the following conditions:
 *
 * The above copyright notice and this permission notice shall be included in
 * all copies or substantial portions of the Software.
 *
 * THE SOFTWARE IS PROVIDED "AS IS", WITHOUT WARRANTY OF ANY KIND, EXPRESS OR
 * IMPLIED, INCLUDING BUT NOT LIMITED TO THE WARRANTIES OF MERCHANTABILITY,
 * FITNESS FOR A PARTICULAR PURPOSE AND NONINFRINGEMENT. IN NO EVENT SHALL THE
 * AUTHORS OR COPYRIGHT HOLDERS BE LIABLE FOR ANY CLAIM, DAMAGES OR OTHER
 * LIABILITY, WHETHER IN AN ACTION OF CONTRACT, TORT OR OTHERWISE, ARISING
 * FROM, OUT OF OR IN CONNECTION WITH THE SOFTWARE OR THE USE OR OTHER DEALING
 * IN THE SOFTWARE.
 */

package net.spy.memcached.protocol.binary;

import net.spy.memcached.ops.GetAndTouchOperation;

<<<<<<< HEAD
/**
 * Implementation of the get and touch operation.
 */
public class GetAndTouchOperationImpl extends SingleKeyOperationImpl implements
    GetAndTouchOperation {

  static final int GAT_CMD = 0x1d;

  /**
   * Length of the extra header stuff for a GET response.
   */
  static final int EXTRA_HDR_LEN = 4;

  private final int exp;

  public GetAndTouchOperationImpl(String k, int e,
      GetAndTouchOperation.Callback cb) {
    super(GAT_CMD, generateOpaque(), k, cb);
    exp = e;
  }

  @Override
  public void initialize() {
    prepareBuffer(key, 0, EMPTY_BYTES, exp);
  }

  @Override
  protected void decodePayload(byte[] pl) {
    final int flags = decodeInt(pl, 0);
    final byte[] data = new byte[pl.length - EXTRA_HDR_LEN];
    System.arraycopy(pl, EXTRA_HDR_LEN, data, 0, pl.length - EXTRA_HDR_LEN);
    GetAndTouchOperation.Callback gcb =
        (GetAndTouchOperation.Callback) getCallback();
    gcb.gotData(key, flags, responseCas, data);
    getCallback().receivedStatus(STATUS_OK);
  }

  @Override
  public String toString() {
    return super.toString() + " Exp: " + exp;
  }
=======
public class GetAndTouchOperationImpl extends SingleKeyOperationImpl
		implements GetAndTouchOperation {

	static final byte GAT_CMD=0x1d;

	/**
	 * Length of the extra header stuff for a GET response.
	 */
	static final int EXTRA_HDR_LEN=4;

	private final int exp;

	public GetAndTouchOperationImpl(String k, int e, GetAndTouchOperation.Callback cb) {
		super(GAT_CMD, generateOpaque(), k, cb);
		exp=e;
	}

	@Override
	public void initialize() {
		prepareBuffer(key, 0, EMPTY_BYTES, exp);
	}

	@Override
	protected void decodePayload(byte[] pl) {
		final int flags=decodeInt(pl, 0);
		final byte[] data=new byte[pl.length - EXTRA_HDR_LEN];
		System.arraycopy(pl, EXTRA_HDR_LEN, data, 0, pl.length-EXTRA_HDR_LEN);
		GetAndTouchOperation.Callback gcb=(GetAndTouchOperation.Callback)getCallback();
		gcb.gotData(key, flags, responseCas, data);
		getCallback().receivedStatus(STATUS_OK);
	}

	@Override
	public String toString() {
		return super.toString() + " Exp: " + exp;
	}
>>>>>>> 1445b53e
}<|MERGE_RESOLUTION|>--- conflicted
+++ resolved
@@ -25,14 +25,13 @@
 
 import net.spy.memcached.ops.GetAndTouchOperation;
 
-<<<<<<< HEAD
 /**
  * Implementation of the get and touch operation.
  */
 public class GetAndTouchOperationImpl extends SingleKeyOperationImpl implements
     GetAndTouchOperation {
 
-  static final int GAT_CMD = 0x1d;
+  static final byte GAT_CMD = 0x1d;
 
   /**
    * Length of the extra header stuff for a GET response.
@@ -67,42 +66,4 @@
   public String toString() {
     return super.toString() + " Exp: " + exp;
   }
-=======
-public class GetAndTouchOperationImpl extends SingleKeyOperationImpl
-		implements GetAndTouchOperation {
-
-	static final byte GAT_CMD=0x1d;
-
-	/**
-	 * Length of the extra header stuff for a GET response.
-	 */
-	static final int EXTRA_HDR_LEN=4;
-
-	private final int exp;
-
-	public GetAndTouchOperationImpl(String k, int e, GetAndTouchOperation.Callback cb) {
-		super(GAT_CMD, generateOpaque(), k, cb);
-		exp=e;
-	}
-
-	@Override
-	public void initialize() {
-		prepareBuffer(key, 0, EMPTY_BYTES, exp);
-	}
-
-	@Override
-	protected void decodePayload(byte[] pl) {
-		final int flags=decodeInt(pl, 0);
-		final byte[] data=new byte[pl.length - EXTRA_HDR_LEN];
-		System.arraycopy(pl, EXTRA_HDR_LEN, data, 0, pl.length-EXTRA_HDR_LEN);
-		GetAndTouchOperation.Callback gcb=(GetAndTouchOperation.Callback)getCallback();
-		gcb.gotData(key, flags, responseCas, data);
-		getCallback().receivedStatus(STATUS_OK);
-	}
-
-	@Override
-	public String toString() {
-		return super.toString() + " Exp: " + exp;
-	}
->>>>>>> 1445b53e
 }