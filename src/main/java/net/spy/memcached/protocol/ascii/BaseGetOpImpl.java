/**
 * Copyright (C) 2006-2009 Dustin Sallings
 * Copyright (C) 2009-2011 Couchbase, Inc.
 *
 * Permission is hereby granted, free of charge, to any person obtaining a copy
 * of this software and associated documentation files (the "Software"), to deal
 * in the Software without restriction, including without limitation the rights
 * to use, copy, modify, merge, publish, distribute, sublicense, and/or sell
 * copies of the Software, and to permit persons to whom the Software is
 * furnished to do so, subject to the following conditions:
 *
 * The above copyright notice and this permission notice shall be included in
 * all copies or substantial portions of the Software.
 *
 * THE SOFTWARE IS PROVIDED "AS IS", WITHOUT WARRANTY OF ANY KIND, EXPRESS OR
 * IMPLIED, INCLUDING BUT NOT LIMITED TO THE WARRANTIES OF MERCHANTABILITY,
 * FITNESS FOR A PARTICULAR PURPOSE AND NONINFRINGEMENT. IN NO EVENT SHALL THE
 * AUTHORS OR COPYRIGHT HOLDERS BE LIABLE FOR ANY CLAIM, DAMAGES OR OTHER
 * LIABILITY, WHETHER IN AN ACTION OF CONTRACT, TORT OR OTHERWISE, ARISING
 * FROM, OUT OF OR IN CONNECTION WITH THE SOFTWARE OR THE USE OR OTHER DEALING
 * IN THE SOFTWARE.
 */

package net.spy.memcached.protocol.ascii;

import java.nio.ByteBuffer;
import java.util.Collection;
import java.util.Collections;

import net.spy.memcached.KeyUtil;
import net.spy.memcached.ops.GetAndTouchOperation;
import net.spy.memcached.ops.GetOperation;
import net.spy.memcached.ops.GetlOperation;
import net.spy.memcached.ops.GetsOperation;
import net.spy.memcached.ops.OperationCallback;
import net.spy.memcached.ops.OperationState;
import net.spy.memcached.ops.OperationStatus;
import net.spy.memcached.util.StringUtils;

/**
 * Base class for get and gets handlers.
 */
abstract class BaseGetOpImpl extends OperationImpl {

  private static final OperationStatus END = new OperationStatus(true, "END");
  private static final OperationStatus NOT_FOUND = new OperationStatus(false,
      "NOT_FOUND");
  private static final byte[] RN_BYTES = "\r\n".getBytes();
  private final String cmd;
  private final Collection<String> keys;
  private String currentKey = null;
  private final int exp;
  private final boolean hasExp;
  private long casValue = 0;
  private int currentFlags = 0;
  private byte[] data = null;
  private int readOffset = 0;
  private byte lookingFor = '\0';
  private boolean hasValue;

  public BaseGetOpImpl(String c, OperationCallback cb, Collection<String> k) {
    super(cb);
    cmd = c;
    keys = k;
    exp = 0;
    hasExp = false;
    hasValue = false;
  }

  public BaseGetOpImpl(String c, int e, OperationCallback cb, String k) {
    super(cb);
    cmd = c;
    keys = Collections.singleton(k);
    exp = e;
    hasExp = true;
    hasValue = false;
  }

  /**
   * Get the keys this GetOperation is looking for.
   */
  public final Collection<String> getKeys() {
    return keys;
  }

  @Override
  public final void handleLine(String line) {
    if (line.equals("END")) {
      getLogger().debug("Get complete!");
      if (hasValue) {
        getCallback().receivedStatus(END);
      } else {
        getCallback().receivedStatus(NOT_FOUND);
      }
      transitionState(OperationState.COMPLETE);
      data = null;
    } else if (line.startsWith("VALUE ")) {
      getLogger().debug("Got line %s", line);
      String[] stuff = line.split(" ");
      assert stuff[0].equals("VALUE");
      currentKey = stuff[1];
      currentFlags = Integer.parseInt(stuff[2]);
      data = new byte[Integer.parseInt(stuff[3])];
      if (stuff.length > 4) {
        casValue = Long.parseLong(stuff[4]);
      }
      readOffset = 0;
      hasValue = true;
      getLogger().debug("Set read type to data");
      setReadType(OperationReadType.DATA);
    } else {
      assert false : "Unknown line type: " + line;
    }
  }

  @Override
  public final void handleRead(ByteBuffer b) {
    assert currentKey != null;
    assert data != null;
    // This will be the case, because we'll clear them when it's not.
    assert readOffset <= data.length : "readOffset is " + readOffset
        + " data.length is " + data.length;

    getLogger().debug("readOffset: %d, length: %d", readOffset, data.length);
    // If we're not looking for termination, we're still looking for data
    if (lookingFor == '\0') {
      int toRead = data.length - readOffset;
      int available = b.remaining();
      toRead = Math.min(toRead, available);
      getLogger().debug("Reading %d bytes", toRead);
      b.get(data, readOffset, toRead);
      readOffset += toRead;
    }
    // Transition us into a ``looking for \r\n'' kind of state if we've
    // read enough and are still in a data state.
    if (readOffset == data.length && lookingFor == '\0') {
      // The callback is most likely a get callback. If it's not, then
      // it's a gets callback.
      OperationCallback cb = getCallback();
      if (cb instanceof GetOperation.Callback) {
        GetOperation.Callback gcb = (GetOperation.Callback) cb;
        gcb.gotData(currentKey, currentFlags, data);
      } else if (cb instanceof GetsOperation.Callback) {
        GetsOperation.Callback gcb = (GetsOperation.Callback) cb;
        gcb.gotData(currentKey, currentFlags, casValue, data);
      } else if (cb instanceof GetlOperation.Callback) {
        GetlOperation.Callback gcb = (GetlOperation.Callback) cb;
        gcb.gotData(currentKey, currentFlags, casValue, data);
      } else if (cb instanceof GetAndTouchOperation.Callback) {
        GetAndTouchOperation.Callback gcb = (GetAndTouchOperation.Callback) cb;
        gcb.gotData(currentKey, currentFlags, casValue, data);
      } else {
        throw new ClassCastException("Couldn't convert " + cb
            + "to a relevent op");
      }
      lookingFor = '\r';
    }
    // If we're looking for an ending byte, let's go find it.
    if (lookingFor != '\0' && b.hasRemaining()) {
      do {
        byte tmp = b.get();
        assert tmp == lookingFor : "Expecting " + lookingFor + ", got "
            + (char) tmp;
        switch (lookingFor) {
        case '\r':
          lookingFor = '\n';
          break;
        case '\n':
          lookingFor = '\0';
          break;
        default:
          assert false : "Looking for unexpected char: " + (char) lookingFor;
        }
      } while (lookingFor != '\0' && b.hasRemaining());
      // Completed the read, reset stuff.
      if (lookingFor == '\0') {
        currentKey = null;
        data = null;
        readOffset = 0;
        currentFlags = 0;
        getLogger().debug("Setting read type back to line.");
        setReadType(OperationReadType.LINE);
      }
    }
  }

  @Override
  public final void initialize() {
    // Figure out the length of the request
    int size = 6; // Enough for gets\r\n
    Collection<byte[]> keyBytes = KeyUtil.getKeyBytes(keys);
    for (byte[] k : keyBytes) {
      size += k.length;
      size++;
    }
    byte[] e = String.valueOf(exp).getBytes();
    if (hasExp) {
      size += e.length + 1;
    }
    ByteBuffer b = ByteBuffer.allocate(size);
    b.put(cmd.getBytes());
    for (byte[] k : keyBytes) {
      b.put((byte) ' ');
      b.put(k);
    }
    if (hasExp) {
      b.put((byte) ' ');
      b.put(e);
    }
    b.put(RN_BYTES);
    b.flip();
    setBuffer(b);
  }

<<<<<<< HEAD
  @Override
  protected final void wasCancelled() {
    getCallback().receivedStatus(CANCELLED);
  }
=======
	@Override
	public String toString() {
		return "Cmd: " + cmd + " Keys: " + StringUtils.join(keys, " ") + "Exp: "
			+ exp;
	}
>>>>>>> bb1dc926
}<|MERGE_RESOLUTION|>--- conflicted
+++ resolved
@@ -212,16 +212,14 @@
     setBuffer(b);
   }
 
-<<<<<<< HEAD
   @Override
   protected final void wasCancelled() {
     getCallback().receivedStatus(CANCELLED);
   }
-=======
-	@Override
-	public String toString() {
-		return "Cmd: " + cmd + " Keys: " + StringUtils.join(keys, " ") + "Exp: "
-			+ exp;
-	}
->>>>>>> bb1dc926
+
+  @Override
+  public String toString() {
+    return "Cmd: " + cmd + " Keys: " + StringUtils.join(keys, " ") + "Exp: "
+      + exp;
+  }
 }