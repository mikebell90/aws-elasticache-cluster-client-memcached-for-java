/**
 * Copyright (C) 2006-2009 Dustin Sallings
 *
 * Permission is hereby granted, free of charge, to any person obtaining a copy
 * of this software and associated documentation files (the "Software"), to deal
 * in the Software without restriction, including without limitation the rights
 * to use, copy, modify, merge, publish, distribute, sublicense, and/or sell
 * copies of the Software, and to permit persons to whom the Software is
 * furnished to do so, subject to the following conditions:
 *
 * The above copyright notice and this permission notice shall be included in
 * all copies or substantial portions of the Software.
 *
 * THE SOFTWARE IS PROVIDED "AS IS", WITHOUT WARRANTY OF ANY KIND, EXPRESS OR
 * IMPLIED, INCLUDING BUT NOT LIMITED TO THE WARRANTIES OF MERCHANTABILITY,
 * FITNESS FOR A PARTICULAR PURPOSE AND NONINFRINGEMENT. IN NO EVENT SHALL THE
 * AUTHORS OR COPYRIGHT HOLDERS BE LIABLE FOR ANY CLAIM, DAMAGES OR OTHER
 * LIABILITY, WHETHER IN AN ACTION OF CONTRACT, TORT OR OTHERWISE, ARISING
 * FROM, OUT OF OR IN CONNECTION WITH THE SOFTWARE OR THE USE OR OTHER DEALING
 * IN THE SOFTWARE.
 */

package net.spy.memcached;

import java.util.ArrayList;
import java.util.Arrays;
import java.util.Collection;
import java.util.Iterator;
import java.util.Random;

import net.spy.memcached.ops.CASOperation;
import net.spy.memcached.ops.ConcatenationOperation;
import net.spy.memcached.ops.ConcatenationType;
import net.spy.memcached.ops.DeleteOperation;
import net.spy.memcached.ops.GetOperation;
import net.spy.memcached.ops.GetsOperation;
import net.spy.memcached.ops.KeyedOperation;
import net.spy.memcached.ops.Mutator;
import net.spy.memcached.ops.MutatorOperation;
import net.spy.memcached.ops.Operation;
import net.spy.memcached.ops.OperationCallback;
import net.spy.memcached.ops.OperationStatus;
import net.spy.memcached.ops.StoreOperation;
import net.spy.memcached.ops.StoreType;

import org.jmock.Mock;
import org.jmock.MockObjectTestCase;

/**
 * Base class for operation factory tests.
 */
public abstract class OperationFactoryTestBase extends MockObjectTestCase {

<<<<<<< HEAD
  public static final String TEST_KEY = "someKey";
  protected OperationFactory ofact = null;
  protected OperationCallback genericCallback;
  private byte[] testData;

  @Override
  protected void setUp() throws Exception {
    super.setUp();
    ofact = getOperationFactory();
    genericCallback = new OperationCallback() {
      public void complete() {
        fail("Unexpected invocation");
      }

      public void receivedStatus(OperationStatus status) {
        fail("Unexpected status:  " + status);
      }
    };

    testData = new byte[64];
    new Random().nextBytes(testData);
  }

  /**
   * Get the operation factory used by the tests.
   */
  protected abstract OperationFactory getOperationFactory();

  public void testDeleteOperationCloning() {
    DeleteOperation op = ofact.delete(TEST_KEY, genericCallback);

    DeleteOperation op2 = cloneOne(DeleteOperation.class, op);
    assertEquals(TEST_KEY, op2.getKeys().iterator().next());
    assertCallback(op2);
  }

  public void testCASOperationCloning() {
    CASOperation op = ofact.cas(StoreType.set, "someKey", 727582, 8174, 7175,
        testData, genericCallback);

    CASOperation op2 = cloneOne(CASOperation.class, op);
    assertKey(op2);
    assertEquals(727582, op2.getCasValue());
    assertEquals(8174, op2.getFlags());
    assertEquals(7175, op2.getExpiration());
    assertBytes(op2.getBytes());
    assertCallback(op2);
  }

  public void testMutatorOperationIncrCloning() {
    int exp = 823862;
    long def = 28775;
    int by = 7735;
    MutatorOperation op = ofact.mutate(Mutator.incr, TEST_KEY, by, def, exp,
        genericCallback);

    MutatorOperation op2 = cloneOne(MutatorOperation.class, op);
    assertKey(op2);
    assertEquals(exp, op2.getExpiration());
    assertEquals(def, op2.getDefault());
    assertEquals(by, op2.getBy());
    assertSame(Mutator.incr, op2.getType());
    assertCallback(op2);
  }

  public void testMutatorOperationDecrCloning() {
    int exp = 823862;
    long def = 28775;
    int by = 7735;
    MutatorOperation op = ofact.mutate(Mutator.decr, TEST_KEY, by, def, exp,
        genericCallback);

    MutatorOperation op2 = cloneOne(MutatorOperation.class, op);
    assertKey(op2);
    assertEquals(exp, op2.getExpiration());
    assertEquals(def, op2.getDefault());
    assertEquals(by, op2.getBy());
    assertSame(Mutator.decr, op2.getType());
    assertCallback(op2);
  }

  public void testStoreOperationAddCloning() {
    int exp = 823862;
    int flags = 7735;
    StoreOperation op = ofact.store(StoreType.add, TEST_KEY, flags, exp,
        testData, genericCallback);

    StoreOperation op2 = cloneOne(StoreOperation.class, op);
    assertKey(op2);
    assertEquals(exp, op2.getExpiration());
    assertEquals(flags, op2.getFlags());
    assertSame(StoreType.add, op2.getStoreType());
    assertCallback(op2);
  }

  public void testStoreOperationSetCloning() {
    int exp = 823862;
    int flags = 7735;
    StoreOperation op = ofact.store(StoreType.set, TEST_KEY, flags, exp,
        testData, genericCallback);

    StoreOperation op2 = cloneOne(StoreOperation.class, op);
    assertKey(op2);
    assertEquals(exp, op2.getExpiration());
    assertEquals(flags, op2.getFlags());
    assertSame(StoreType.set, op2.getStoreType());
    assertCallback(op2);
  }

  public void testConcatenationOperationAppendCloning() {
    long casId = 82757248;
    ConcatenationOperation op = ofact.cat(ConcatenationType.append, casId,
        TEST_KEY, testData, genericCallback);

    ConcatenationOperation op2 = cloneOne(ConcatenationOperation.class, op);
    assertKey(op2);
    assertSame(ConcatenationType.append, op2.getStoreType());
    assertCallback(op2);
  }

  public void testConcatenationOperationPrependCloning() {
    long casId = 82757248;
    ConcatenationOperation op = ofact.cat(ConcatenationType.prepend, casId,
        TEST_KEY, testData, genericCallback);

    ConcatenationOperation op2 = cloneOne(ConcatenationOperation.class, op);
    assertKey(op2);
    assertSame(ConcatenationType.prepend, op2.getStoreType());
    assertCallback(op2);
  }

  public void testSingleGetOperationCloning() {
    GetOperation.Callback callback =
        (GetOperation.Callback) mock(GetOperation.Callback.class).proxy();
    GetOperation op = ofact.get(TEST_KEY, callback);

    GetOperation op2 = cloneOne(GetOperation.class, op);
    assertKey(op2);
    assertSame(callback, op.getCallback());
  }

  public void testSingleGetsOperationCloning() {
    GetsOperation.Callback callback =
        (GetsOperation.Callback) mock(GetsOperation.Callback.class).proxy();
    GetsOperation op = ofact.gets(TEST_KEY, callback);

    GetsOperation op2 = cloneOne(GetsOperation.class, op);
    assertKey(op2);
    assertSame(callback, op.getCallback());
  }

  // These are harder cases as they fan out.
  public void testMultipleGetOperationCloning() {
    Collection<String> keys = Arrays.asList("k1", "k2", "k3");
    GetOperation.Callback callback =
        (GetOperation.Callback) mock(GetOperation.Callback.class).proxy();
    GetOperation op = ofact.get(keys, callback);

    Collection<Operation> ops = ofact.clone(op);
    assertEquals(3, ops.size());

    Collection<String> mutableKeys = new ArrayList<String>(keys);
    int i = 3;
    for (Operation o : ops) {
      assertEquals(i, mutableKeys.size()); // Starting size
      GetOperation go = (GetOperation) o;
      mutableKeys.removeAll(go.getKeys());
      // Verify we matched and removed 1
      assertEquals(--i, mutableKeys.size());
    }
  }

  public void testMultipleGetOperationFanout() {
    Collection<String> keys = Arrays.asList("k1", "k2", "k3");
    Mock m = mock(GetOperation.Callback.class);
    OperationStatus st = new OperationStatus(true, "blah");
    m.expects(once()).method("complete");
    m.expects(once()).method("receivedStatus").with(same(st));
    m.expects(once()).method("gotData").with(eq("k1"), eq(1),
        isA(byte[].class));
    m.expects(once()).method("gotData").with(eq("k2"), eq(2),
        isA(byte[].class));
    m.expects(once()).method("gotData").with(eq("k3"), eq(3),
        isA(byte[].class));

    GetOperation.Callback callback = (GetOperation.Callback) m.proxy();
    GetOperation op = ofact.get(keys, callback);

    // Transition each operation callback into the complete state.
    Iterator<String> ki = keys.iterator();
    int i = 0;
    for (Operation o : ofact.clone(op)) {
      GetOperation.Callback cb = (GetOperation.Callback) o.getCallback();
      cb.gotData(ki.next(), ++i, new byte[3]);
      cb.receivedStatus(st);
      cb.complete();
    }
  }

  protected void assertKey(KeyedOperation op) {
    assertEquals(TEST_KEY, op.getKeys().iterator().next());
  }

  protected void assertCallback(Operation op) {
    assertSame(genericCallback, op.getCallback());
  }

  private void assertBytes(byte[] bytes) {
    assertTrue(Arrays.equals(testData, bytes));
  }

  @SuppressWarnings("unchecked")
  private <T> T assertOne(Class<T> class1, Collection<Operation> ops) {
    assertEquals(1, ops.size());
    Operation op = ops.iterator().next();
    return (T) op;
  }

  protected <T> T cloneOne(Class<T> c, KeyedOperation t) {
    return assertOne(c, ofact.clone(t));
  }
=======
	public final static String TEST_KEY = "someKey";
	protected OperationFactory ofact = null;
	protected OperationCallback genericCallback;
	private byte[] testData;

	@Override
	protected void setUp() throws Exception {
		super.setUp();
		ofact = getOperationFactory();
		genericCallback = new OperationCallback() {
			public void complete() {
				fail("Unexpected invocation");
			}
			public void receivedStatus(OperationStatus status) {
				fail("Unexpected status:  " + status);
			}
		};

		testData = new byte[64];
		new Random().nextBytes(testData);
	}

	/**
	 * Get the operation factory used by the tests.
	 */
	protected abstract OperationFactory getOperationFactory();

	public void testDeleteOperationCloning() {
		DeleteOperation op = ofact.delete(TEST_KEY, genericCallback);

		DeleteOperation op2 = cloneOne(DeleteOperation.class, op);
		assertEquals(TEST_KEY, op2.getKeys().iterator().next());
		assertCallback(op2);
	}

	public void testCASOperationCloning() {
		CASOperation op = ofact.cas(StoreType.set,
			"someKey", 727582, 8174, 7175, testData, genericCallback);

		CASOperation op2 = cloneOne(CASOperation.class, op);
		assertKey(op2);
		assertEquals(727582, op2.getCasValue());
		assertEquals(8174, op2.getFlags());
		assertEquals(7175, op2.getExpiration());
		assertBytes(op2.getData());
		assertCallback(op2);
	}

	public void testMutatorOperationIncrCloning() {
		int exp = 823862;
		long def = 28775;
		int by = 7735;
		MutatorOperation op = ofact.mutate(Mutator.incr, TEST_KEY, by, def,
				exp, genericCallback);

		MutatorOperation op2 = cloneOne(MutatorOperation.class, op);
		assertKey(op2);
		assertEquals(exp, op2.getExpiration());
		assertEquals(def, op2.getDefault());
		assertEquals(by, op2.getBy());
		assertSame(Mutator.incr, op2.getType());
		assertCallback(op2);
	}

	public void testMutatorOperationDecrCloning() {
		int exp = 823862;
		long def = 28775;
		int by = 7735;
		MutatorOperation op = ofact.mutate(Mutator.decr, TEST_KEY, by, def,
				exp, genericCallback);

		MutatorOperation op2 = cloneOne(MutatorOperation.class, op);
		assertKey(op2);
		assertEquals(exp, op2.getExpiration());
		assertEquals(def, op2.getDefault());
		assertEquals(by, op2.getBy());
		assertSame(Mutator.decr, op2.getType());
		assertCallback(op2);
	}

	public void testStoreOperationAddCloning() {
		int exp = 823862;
		int flags = 7735;
		StoreOperation op = ofact.store(StoreType.add, TEST_KEY,
				flags, exp, testData, genericCallback);

		StoreOperation op2 = cloneOne(StoreOperation.class, op);
		assertKey(op2);
		assertEquals(exp, op2.getExpiration());
		assertEquals(flags, op2.getFlags());
		assertSame(StoreType.add, op2.getStoreType());
		assertCallback(op2);
	}

	public void testStoreOperationSetCloning() {
		int exp = 823862;
		int flags = 7735;
		StoreOperation op = ofact.store(StoreType.set, TEST_KEY,
				flags, exp, testData, genericCallback);

		StoreOperation op2 = cloneOne(StoreOperation.class, op);
		assertKey(op2);
		assertEquals(exp, op2.getExpiration());
		assertEquals(flags, op2.getFlags());
		assertSame(StoreType.set, op2.getStoreType());
		assertCallback(op2);
	}

	public void testConcatenationOperationAppendCloning() {
		long casId = 82757248;
		ConcatenationOperation op = ofact.cat(ConcatenationType.append, casId,
			TEST_KEY, testData, genericCallback);

		ConcatenationOperation op2 = cloneOne(
				ConcatenationOperation.class, op);
		assertKey(op2);
		assertSame(ConcatenationType.append, op2.getStoreType());
		assertCallback(op2);
	}

	public void testConcatenationOperationPrependCloning() {
		long casId = 82757248;
		ConcatenationOperation op = ofact.cat(ConcatenationType.prepend, casId,
			TEST_KEY, testData, genericCallback);

		ConcatenationOperation op2 = cloneOne(
				ConcatenationOperation.class, op);
		assertKey(op2);
		assertSame(ConcatenationType.prepend, op2.getStoreType());
		assertCallback(op2);
	}

	public void testSingleGetOperationCloning() {
		GetOperation.Callback callback =
			(GetOperation.Callback)mock(GetOperation.Callback.class).proxy();
		GetOperation op = ofact.get(TEST_KEY, callback);

		GetOperation op2 = cloneOne(GetOperation.class, op);
		assertKey(op2);
		assertSame(callback, op.getCallback());
	}

	public void testSingleGetsOperationCloning() {
		GetsOperation.Callback callback =
			(GetsOperation.Callback)mock(GetsOperation.Callback.class).proxy();
		GetsOperation op = ofact.gets(TEST_KEY, callback);

		GetsOperation op2 = cloneOne(GetsOperation.class, op);
		assertKey(op2);
		assertSame(callback, op.getCallback());
	}

	// These are harder cases as they fan out.
	public void testMultipleGetOperationCloning() {
		Collection<String> keys = Arrays.asList("k1", "k2", "k3");
		GetOperation.Callback callback =
			(GetOperation.Callback)mock(GetOperation.Callback.class).proxy();
		GetOperation op = ofact.get(keys, callback);

		Collection<Operation> ops = ofact.clone(op);
		assertEquals(3, ops.size());

		Collection<String> mutableKeys = new ArrayList<String>(keys);
		int i = 3;
		for(Operation o : ops) {
			assertEquals(i, mutableKeys.size()); // Starting size
			GetOperation go = (GetOperation)o;
			mutableKeys.removeAll(go.getKeys());
			// Verify we matched and removed 1
			assertEquals(--i, mutableKeys.size());
		}
	}

	public void testMultipleGetOperationFanout() {
		Collection<String> keys = Arrays.asList("k1", "k2", "k3");
		Mock m = mock(GetOperation.Callback.class);
		OperationStatus st=new OperationStatus(true, "blah");
		m.expects(once()).method("complete");
		m.expects(once()).method("receivedStatus").with(same(st));
		m.expects(once()).method("gotData")
			.with(eq("k1"), eq(1), isA(byte[].class));
		m.expects(once()).method("gotData")
			.with(eq("k2"), eq(2), isA(byte[].class));
		m.expects(once()).method("gotData")
			.with(eq("k3"), eq(3), isA(byte[].class));

		GetOperation.Callback callback = (GetOperation.Callback)m.proxy();
		GetOperation op = ofact.get(keys, callback);

		// Transition each operation callback into the complete state.
		Iterator<String> ki = keys.iterator();
		int i=0;
		for(Operation o : ofact.clone(op)) {
			GetOperation.Callback cb = (GetOperation.Callback)o.getCallback();
			cb.gotData(ki.next(), ++i, new byte[3]);
			cb.receivedStatus(st);
			cb.complete();
		}
	}

	protected void assertKey(KeyedOperation op) {
		assertEquals(TEST_KEY, op.getKeys().iterator().next());
	}

	protected void assertCallback(Operation op) {
		assertSame(genericCallback, op.getCallback());
	}

	private void assertBytes(byte[] bytes) {
		assertTrue(Arrays.equals(testData, bytes));
	}

	@SuppressWarnings("unchecked")
	private <T> T assertOne(Class<T> class1,
			Collection<Operation> ops) {
		assertEquals(1, ops.size());
		Operation op = ops.iterator().next();
		return (T) op;
	}

	protected <T> T cloneOne(Class<T> c, KeyedOperation t) {
		return assertOne(c, ofact.clone(t));
	}
>>>>>>> bb1dc926
}<|MERGE_RESOLUTION|>--- conflicted
+++ resolved
@@ -51,7 +51,6 @@
  */
 public abstract class OperationFactoryTestBase extends MockObjectTestCase {
 
-<<<<<<< HEAD
   public static final String TEST_KEY = "someKey";
   protected OperationFactory ofact = null;
   protected OperationCallback genericCallback;
@@ -97,7 +96,7 @@
     assertEquals(727582, op2.getCasValue());
     assertEquals(8174, op2.getFlags());
     assertEquals(7175, op2.getExpiration());
-    assertBytes(op2.getBytes());
+    assertBytes(op2.getData());
     assertCallback(op2);
   }
 
@@ -273,229 +272,4 @@
   protected <T> T cloneOne(Class<T> c, KeyedOperation t) {
     return assertOne(c, ofact.clone(t));
   }
-=======
-	public final static String TEST_KEY = "someKey";
-	protected OperationFactory ofact = null;
-	protected OperationCallback genericCallback;
-	private byte[] testData;
-
-	@Override
-	protected void setUp() throws Exception {
-		super.setUp();
-		ofact = getOperationFactory();
-		genericCallback = new OperationCallback() {
-			public void complete() {
-				fail("Unexpected invocation");
-			}
-			public void receivedStatus(OperationStatus status) {
-				fail("Unexpected status:  " + status);
-			}
-		};
-
-		testData = new byte[64];
-		new Random().nextBytes(testData);
-	}
-
-	/**
-	 * Get the operation factory used by the tests.
-	 */
-	protected abstract OperationFactory getOperationFactory();
-
-	public void testDeleteOperationCloning() {
-		DeleteOperation op = ofact.delete(TEST_KEY, genericCallback);
-
-		DeleteOperation op2 = cloneOne(DeleteOperation.class, op);
-		assertEquals(TEST_KEY, op2.getKeys().iterator().next());
-		assertCallback(op2);
-	}
-
-	public void testCASOperationCloning() {
-		CASOperation op = ofact.cas(StoreType.set,
-			"someKey", 727582, 8174, 7175, testData, genericCallback);
-
-		CASOperation op2 = cloneOne(CASOperation.class, op);
-		assertKey(op2);
-		assertEquals(727582, op2.getCasValue());
-		assertEquals(8174, op2.getFlags());
-		assertEquals(7175, op2.getExpiration());
-		assertBytes(op2.getData());
-		assertCallback(op2);
-	}
-
-	public void testMutatorOperationIncrCloning() {
-		int exp = 823862;
-		long def = 28775;
-		int by = 7735;
-		MutatorOperation op = ofact.mutate(Mutator.incr, TEST_KEY, by, def,
-				exp, genericCallback);
-
-		MutatorOperation op2 = cloneOne(MutatorOperation.class, op);
-		assertKey(op2);
-		assertEquals(exp, op2.getExpiration());
-		assertEquals(def, op2.getDefault());
-		assertEquals(by, op2.getBy());
-		assertSame(Mutator.incr, op2.getType());
-		assertCallback(op2);
-	}
-
-	public void testMutatorOperationDecrCloning() {
-		int exp = 823862;
-		long def = 28775;
-		int by = 7735;
-		MutatorOperation op = ofact.mutate(Mutator.decr, TEST_KEY, by, def,
-				exp, genericCallback);
-
-		MutatorOperation op2 = cloneOne(MutatorOperation.class, op);
-		assertKey(op2);
-		assertEquals(exp, op2.getExpiration());
-		assertEquals(def, op2.getDefault());
-		assertEquals(by, op2.getBy());
-		assertSame(Mutator.decr, op2.getType());
-		assertCallback(op2);
-	}
-
-	public void testStoreOperationAddCloning() {
-		int exp = 823862;
-		int flags = 7735;
-		StoreOperation op = ofact.store(StoreType.add, TEST_KEY,
-				flags, exp, testData, genericCallback);
-
-		StoreOperation op2 = cloneOne(StoreOperation.class, op);
-		assertKey(op2);
-		assertEquals(exp, op2.getExpiration());
-		assertEquals(flags, op2.getFlags());
-		assertSame(StoreType.add, op2.getStoreType());
-		assertCallback(op2);
-	}
-
-	public void testStoreOperationSetCloning() {
-		int exp = 823862;
-		int flags = 7735;
-		StoreOperation op = ofact.store(StoreType.set, TEST_KEY,
-				flags, exp, testData, genericCallback);
-
-		StoreOperation op2 = cloneOne(StoreOperation.class, op);
-		assertKey(op2);
-		assertEquals(exp, op2.getExpiration());
-		assertEquals(flags, op2.getFlags());
-		assertSame(StoreType.set, op2.getStoreType());
-		assertCallback(op2);
-	}
-
-	public void testConcatenationOperationAppendCloning() {
-		long casId = 82757248;
-		ConcatenationOperation op = ofact.cat(ConcatenationType.append, casId,
-			TEST_KEY, testData, genericCallback);
-
-		ConcatenationOperation op2 = cloneOne(
-				ConcatenationOperation.class, op);
-		assertKey(op2);
-		assertSame(ConcatenationType.append, op2.getStoreType());
-		assertCallback(op2);
-	}
-
-	public void testConcatenationOperationPrependCloning() {
-		long casId = 82757248;
-		ConcatenationOperation op = ofact.cat(ConcatenationType.prepend, casId,
-			TEST_KEY, testData, genericCallback);
-
-		ConcatenationOperation op2 = cloneOne(
-				ConcatenationOperation.class, op);
-		assertKey(op2);
-		assertSame(ConcatenationType.prepend, op2.getStoreType());
-		assertCallback(op2);
-	}
-
-	public void testSingleGetOperationCloning() {
-		GetOperation.Callback callback =
-			(GetOperation.Callback)mock(GetOperation.Callback.class).proxy();
-		GetOperation op = ofact.get(TEST_KEY, callback);
-
-		GetOperation op2 = cloneOne(GetOperation.class, op);
-		assertKey(op2);
-		assertSame(callback, op.getCallback());
-	}
-
-	public void testSingleGetsOperationCloning() {
-		GetsOperation.Callback callback =
-			(GetsOperation.Callback)mock(GetsOperation.Callback.class).proxy();
-		GetsOperation op = ofact.gets(TEST_KEY, callback);
-
-		GetsOperation op2 = cloneOne(GetsOperation.class, op);
-		assertKey(op2);
-		assertSame(callback, op.getCallback());
-	}
-
-	// These are harder cases as they fan out.
-	public void testMultipleGetOperationCloning() {
-		Collection<String> keys = Arrays.asList("k1", "k2", "k3");
-		GetOperation.Callback callback =
-			(GetOperation.Callback)mock(GetOperation.Callback.class).proxy();
-		GetOperation op = ofact.get(keys, callback);
-
-		Collection<Operation> ops = ofact.clone(op);
-		assertEquals(3, ops.size());
-
-		Collection<String> mutableKeys = new ArrayList<String>(keys);
-		int i = 3;
-		for(Operation o : ops) {
-			assertEquals(i, mutableKeys.size()); // Starting size
-			GetOperation go = (GetOperation)o;
-			mutableKeys.removeAll(go.getKeys());
-			// Verify we matched and removed 1
-			assertEquals(--i, mutableKeys.size());
-		}
-	}
-
-	public void testMultipleGetOperationFanout() {
-		Collection<String> keys = Arrays.asList("k1", "k2", "k3");
-		Mock m = mock(GetOperation.Callback.class);
-		OperationStatus st=new OperationStatus(true, "blah");
-		m.expects(once()).method("complete");
-		m.expects(once()).method("receivedStatus").with(same(st));
-		m.expects(once()).method("gotData")
-			.with(eq("k1"), eq(1), isA(byte[].class));
-		m.expects(once()).method("gotData")
-			.with(eq("k2"), eq(2), isA(byte[].class));
-		m.expects(once()).method("gotData")
-			.with(eq("k3"), eq(3), isA(byte[].class));
-
-		GetOperation.Callback callback = (GetOperation.Callback)m.proxy();
-		GetOperation op = ofact.get(keys, callback);
-
-		// Transition each operation callback into the complete state.
-		Iterator<String> ki = keys.iterator();
-		int i=0;
-		for(Operation o : ofact.clone(op)) {
-			GetOperation.Callback cb = (GetOperation.Callback)o.getCallback();
-			cb.gotData(ki.next(), ++i, new byte[3]);
-			cb.receivedStatus(st);
-			cb.complete();
-		}
-	}
-
-	protected void assertKey(KeyedOperation op) {
-		assertEquals(TEST_KEY, op.getKeys().iterator().next());
-	}
-
-	protected void assertCallback(Operation op) {
-		assertSame(genericCallback, op.getCallback());
-	}
-
-	private void assertBytes(byte[] bytes) {
-		assertTrue(Arrays.equals(testData, bytes));
-	}
-
-	@SuppressWarnings("unchecked")
-	private <T> T assertOne(Class<T> class1,
-			Collection<Operation> ops) {
-		assertEquals(1, ops.size());
-		Operation op = ops.iterator().next();
-		return (T) op;
-	}
-
-	protected <T> T cloneOne(Class<T> c, KeyedOperation t) {
-		return assertOne(c, ofact.clone(t));
-	}
->>>>>>> bb1dc926
 }